from vessim.core import VessimSimulator, VessimModel, Node
from vessim.storage import SimpleBattery, Storage, StoragePolicy, DefaultStoragePolicy
from simulator.redis_docker import RedisDocker
from fastapi import FastAPI, HTTPException
from typing import Dict, List, Any, Optional
from lib.http_client import HTTPClient, HTTPClientError
from threading import Thread


class VirtualEnergySystemSim(VessimSimulator):
    """Virtual Energy System (VES) simulator that executes the VES model."""

    META = {
        "type": "time-based",
        "models": {
            "VirtualEnergySystem": {
                "public": True,
                "params": ["battery", "db_host", "api_host"],
                "attrs": ["battery", "p_cons", "p_gen", "p_grid", "ci"],
            },
        },
    }

    def __init__(self) -> None:
        self.step_size = None
        super().__init__(self.META, VirtualEnergySystemModel)

    def init(self, sid, time_resolution, step_size, eid_prefix=None):
        self.step_size = step_size
        super().init(sid, time_resolution, eid_prefix=eid_prefix)

    def finalize(self) -> None:
        """Stops the uvicorn server after the simulation has finished."""
        super().finalize()
        for model_instance in self.entities.values():
            model_instance.redis_docker.stop()

    def next_step(self, time):
        return time + self.step_size


class VirtualEnergySystemModel(VessimModel):
    """A virtual energy system model.

    TODO this class is still very specific to our paper use case and does not generalize
        well to other scenarios.

    Args:
        battery: SimpleBatteryModel used by the system.
        nodes: List of physical or virtual computing nodes.
        db_host (optional): The host address for the database, defaults to '127.0.0.1'.
        api_host (optional): The host address for the API, defaults to '127.0.0.1'.
    """

    def __init__(
        self,
        nodes: list[Node],
        battery: SimpleBattery,
        db_host: str = "127.0.0.1",
        api_host: str = "127.0.0.1",
    ):
        # ves attributes
        self.battery = battery
        self.nodes = nodes
        self.battery_grid_charge = 0.0
<<<<<<< HEAD
        self.consumption = 0
        self.solar = 0
=======
        self.nodes_power_mode: Dict[str, str] = {}

        self.p_cons = 0
        self.p_gen = 0
        self.p_grid = 0
>>>>>>> 7f51c89d
        self.ci = 0

        # db & api
        self.redis_docker = RedisDocker(host=db_host)
        f_api = self.init_fastapi()
        self.redis_docker.run(f_api, host=api_host)

    def step(self, time: int, inputs: dict) -> None:
<<<<<<< HEAD
        """Step the virtual energy system model.

        Executes a single time step of the energy system model, calculating
        energy consumption and generation and determining how much power to
        draw from or feed back into the grid. If there is not enough solar
        power available, the method tries to use the battery. If there is
        excess solar power, the method will charge the battery or feed back
        into the grid.
        """
        # update input
        self.consumption = inputs["consumption"]
        self.solar = inputs["solar"]
        self.redis_docker.redis.set("solar", self.solar)
        self.ci = inputs["ci"]
        self.redis_docker.redis.set("ci", self.ci)

        # get redis update
        self.battery.min_soc = self.redis_get("battery.min_soc")
        self.battery_grid_charge = self.redis_get("battery_grid_charge")
        # update power mode for the node remotely
        for node in self.nodes:
            updated_power_mode = self.redis_get("node.power_mode", str(node.id))
            if node.power_mode == updated_power_mode:
                continue
            node.power_mode = updated_power_mode
            http_client = HTTPClient(f"{node.address}:{node.port}")

            def update_power_model():
                try:
                    http_client.put("/power_mode", {"power_mode": node.power_mode})
                except HTTPClientError as e:
                    print(e)
            # use thread to not slow down simulation
            update_thread = Thread(target=update_power_model)
            update_thread.start()
=======
        """Step the virtual energy system model."""
        self.p_cons = inputs["p_cons"]
        self.p_gen = inputs["p_gen"]
        self.ci = inputs["ci"]
        self.p_grid = inputs["p_grid"]
>>>>>>> 7f51c89d

        # TODO where do we push the current simulation state to redis and collect pending
        #   set requests?

    def init_fastapi(self) -> FastAPI:
        """Initializes the FastAPI application.

        Returns:
            FastAPI: The initialized FastAPI application.
        """
        app = FastAPI()
        self.init_get_routes(app)
        self.init_put_routes(app)
        return app

    def redis_get(self, entry: str, field: Optional[str] = None) -> Any:
        """Method for getting data from Redis database.

        Args:
            entry: The name of the key to retrieve from Redis.
            field: The field (or item_id in your case) to retrieve from the
                hash at the specified key.

        Returns:
            any: The value retrieved from Redis.

        Raises:
            ValueError: If the key or the field does not exist in Redis.
        """
        if self.redis_docker.redis.type(entry) == b'hash' and field is not None:
            value = self.redis_docker.redis.hget(entry, field)
        else:
            value = self.redis_docker.redis.get(entry)

        if value is None:
            if field:
                raise ValueError(f"field {field} does not exist in the hash {entry}")
            else:
                raise ValueError(f"entry {entry} does not exist")
        return value

    def init_get_routes(self, app: FastAPI) -> None:
        """Initializes GET routes for a FastAPI.

        With the given route attributes, the initial values of the attributes
        are stored in Redis key-value store.

        Args:
            app (FastAPI): The FastAPI app to add the GET routes to.
        """
        # store attributes and its initial values in Redis key-value store
        redis_init_content = {
            "solar": self.p_gen,
            "ci": self.ci,
            "battery.soc": self.battery.soc(),
            # TODO implement forecasts:
            #'ci_forecast': self.ci_forecast,
            #'solar_forecast': self.solar_forecast
        }
        self.redis_docker.redis.mset(redis_init_content)

        @app.get("/solar")
        async def get_solar() -> float:
            return self.solar

        @app.get("/ci")
        async def get_ci() -> float:
            return self.ci

        @app.get("/battery-soc")
        async def get_battery_soc() -> float:
            return self.battery.soc()

    def init_put_routes(self, app: FastAPI) -> None:
        """Initialize PUT routes for the FastAPI application.

        Two PUT routes are set up: '/ves/battery' to update the battery
        settings, and '/cs/nodes/{item_id}' to update the power mode of a
        specific node. This method handles data validation and updates the
        corresponding attributes in the application instance and Redis
        datastore.

        Args:
            app (FastAPI): FastAPI application instance to which PUT routes are added.
        """

        def validate_keys(data: Dict[str, Any], expected_keys: List[str]):
            missing_keys = set(expected_keys) - set(data.keys())
            if missing_keys:
                raise HTTPException(
                    status_code=422, detail=f"Missing keys: {', '.join(missing_keys)}"
                )

        @app.put("/ves/battery")
        async def put_battery(data: Dict[str, float]):
            validate_keys(data, ["min_soc", "grid_charge"])
            self.redis_docker.redis.set("battery.min_soc", data["min_soc"])
            self.redis_docker.redis.set("battery_grid_charge", data["grid_charge"])
            return data

        @app.put("/cs/nodes/{item_id}")
        async def put_nodes(data: Dict[str, str], item_id: int):
            validate_keys(data, ["power_mode"])
            power_modes = ["power-saving", "normal", "high performance"]
            value = data["power_mode"]
            if value not in power_modes:
                raise HTTPException(
                status_code=400,
                detail=f"{value} is not a valid power mode. "
                f"Available power modes: {power_modes}",
            )
            self.redis_docker.redis.hset("node.power_mode", str(item_id), value)
            return data

    def print_redis(self):
        """Debugging function that simply prints all entries of the redis db."""
        r = self.redis_docker.redis
        # Start the SCAN iterator
        cursor = 0
        while True:
            cursor, keys = r.scan(cursor)
            for key in keys:
                # Check the type of the key
                key_type = r.type(key)

                # Retrieve the value according to the key type
                if key_type == b"string":
                    value = r.get(key)
                elif key_type == b"hash":
                    value = r.hgetall(key)
                elif key_type == b"list":
                    value = r.lrange(key, 0, -1)
                elif key_type == b"set":
                    value = r.smembers(key)
                elif key_type == b"zset":
                    value = r.zrange(key, 0, -1, withscores=True)
                else:
                    value = None

                print(f"Key: {key}, Type: {key_type}, Value: {value}")

            if cursor == 0:
                break<|MERGE_RESOLUTION|>--- conflicted
+++ resolved
@@ -63,16 +63,9 @@
         self.battery = battery
         self.nodes = nodes
         self.battery_grid_charge = 0.0
-<<<<<<< HEAD
-        self.consumption = 0
-        self.solar = 0
-=======
-        self.nodes_power_mode: Dict[str, str] = {}
-
         self.p_cons = 0
         self.p_gen = 0
         self.p_grid = 0
->>>>>>> 7f51c89d
         self.ci = 0
 
         # db & api
@@ -81,24 +74,17 @@
         self.redis_docker.run(f_api, host=api_host)
 
     def step(self, time: int, inputs: dict) -> None:
-<<<<<<< HEAD
-        """Step the virtual energy system model.
-
-        Executes a single time step of the energy system model, calculating
-        energy consumption and generation and determining how much power to
-        draw from or feed back into the grid. If there is not enough solar
-        power available, the method tries to use the battery. If there is
-        excess solar power, the method will charge the battery or feed back
-        into the grid.
-        """
-        # update input
-        self.consumption = inputs["consumption"]
-        self.solar = inputs["solar"]
-        self.redis_docker.redis.set("solar", self.solar)
+        """Step the virtual energy system model."""
+        self.p_cons = inputs["p_cons"]
+        self.p_gen = inputs["p_gen"]
         self.ci = inputs["ci"]
+        self.p_grid = inputs["p_grid"]
+
+		# update redis
+        self.redis_docker.redis.set("solar", self.p_gen)
         self.redis_docker.redis.set("ci", self.ci)
 
-        # get redis update
+		# get redis update
         self.battery.min_soc = self.redis_get("battery.min_soc")
         self.battery_grid_charge = self.redis_get("battery_grid_charge")
         # update power mode for the node remotely
@@ -117,13 +103,6 @@
             # use thread to not slow down simulation
             update_thread = Thread(target=update_power_model)
             update_thread.start()
-=======
-        """Step the virtual energy system model."""
-        self.p_cons = inputs["p_cons"]
-        self.p_gen = inputs["p_gen"]
-        self.ci = inputs["ci"]
-        self.p_grid = inputs["p_grid"]
->>>>>>> 7f51c89d
 
         # TODO where do we push the current simulation state to redis and collect pending
         #   set requests?
