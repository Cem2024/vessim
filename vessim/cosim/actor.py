from abc import ABC, abstractmethod
from datetime import datetime
from itertools import count
from typing import Dict, List, Optional

import mosaik_api  # type: ignore

from vessim._signal import Signal
from vessim.cosim.power_meter import PowerMeter


class Actor(ABC):
    """Abstract base class representing a power consumer or producer."""

    def __init__(self, name: str, step_size: Optional[int] = None):
        self.name = name
        self.step_size = step_size

    @abstractmethod
    def p(self, now: datetime) -> float:
        """Return the power consumption/production of the actor."""

    def info(self, now: datetime) -> Dict:
        """Return additional information about the state of the actor."""
        return {}

    def finalize(self) -> None:
        """Perform any finalization tasks for the consumer.

        This method can be overridden by subclasses to implement necessary
        finalization steps.
        """
        return


class ComputingSystem(Actor):
    """Model of the computing system.

    This model considers the power usage effectiveness (PUE) and power
    consumption of a list of power meters.

    Args:
        power_meters: list of PowerMeters that constitute the computing system's demand.
        pue: The power usage effectiveness of the system.
    """
<<<<<<< HEAD

    def __init__(
        self, name: str, step_size: int, power_meters: List[PowerMeter], pue: float = 1
    ):
=======
    _ids = count(0)

    def __init__(
        self,
        power_meters: List[PowerMeter],
        name: Optional[str] = None,
        step_size: Optional[int] = None,
        pue: float = 1,
    ):
        if name is None:
            name = f"ComputingSystem-{next(self._ids)}"
>>>>>>> f7bff91a
        super().__init__(name, step_size)
        self.power_meters = power_meters
        self.pue = pue

    def p(self, now: datetime) -> float:
        return self.pue * sum(-pm.measure() for pm in self.power_meters)

    def info(self, now: datetime) -> Dict:
        return {pm.name: -pm.measure() for pm in self.power_meters}

    def finalize(self) -> None:
        for power_meter in self.power_meters:
            power_meter.finalize()


<<<<<<< HEAD
class Generator(Actor):
    def __init__(self, name: str, step_size: int, time_series_api: TimeSeriesApi):
=======
class Generator(Actor):  # TODO signal should return next step
    _ids = count(0)

    def __init__(
        self,
        signal: Signal,
        step_size: Optional[int] = None,
        name: Optional[str] = None
    ):
        if name is None:
            name = f"Generator-{next(self._ids)}"
>>>>>>> f7bff91a
        super().__init__(name, step_size)
        self.signal = signal  # TODO make sure that signal is single column?

    def p(self, now: datetime) -> float:
<<<<<<< HEAD
        return self.time_series_api.actual(
            now
        )  # TODO TimeSeriesApi must be for a single region
=======
        return self.signal.at(now)
>>>>>>> f7bff91a


class ActorSim(mosaik_api.Simulator):
    META = {
        "type": "time-based",
        "models": {
            "Actor": {
                "public": True,
                "params": ["actor"],
                "attrs": ["p", "info"],
            },
        },
    }

    def __init__(self):
        super().__init__(self.META)
        self.eid = None
        self.step_size = None
        self.clock = None
        self.actor = None
        self.p = 0
        self.info = {}

    def init(self, sid, time_resolution=1.0, **sim_params):
        self.step_size = sim_params["step_size"]
        self.clock = sim_params["clock"]
        return self.meta

    def create(self, num, model, **model_params):
        assert num == 1, "Only one instance per simulation is supported"
        self.actor = model_params["actor"]
        self.eid = self.actor.name
        return [{"eid": self.eid, "type": model}]

    def step(self, time, inputs, max_advance):
        now = self.clock.to_datetime(time)
        self.p = self.actor.p(now)
        self.info = self.actor.info(now)
        return time + self.step_size

    def get_data(self, outputs):
        return {self.eid: {"p": self.p, "info": self.info}}<|MERGE_RESOLUTION|>--- conflicted
+++ resolved
@@ -43,12 +43,6 @@
         power_meters: list of PowerMeters that constitute the computing system's demand.
         pue: The power usage effectiveness of the system.
     """
-<<<<<<< HEAD
-
-    def __init__(
-        self, name: str, step_size: int, power_meters: List[PowerMeter], pue: float = 1
-    ):
-=======
     _ids = count(0)
 
     def __init__(
@@ -60,7 +54,6 @@
     ):
         if name is None:
             name = f"ComputingSystem-{next(self._ids)}"
->>>>>>> f7bff91a
         super().__init__(name, step_size)
         self.power_meters = power_meters
         self.pue = pue
@@ -76,10 +69,6 @@
             power_meter.finalize()
 
 
-<<<<<<< HEAD
-class Generator(Actor):
-    def __init__(self, name: str, step_size: int, time_series_api: TimeSeriesApi):
-=======
 class Generator(Actor):  # TODO signal should return next step
     _ids = count(0)
 
@@ -91,18 +80,11 @@
     ):
         if name is None:
             name = f"Generator-{next(self._ids)}"
->>>>>>> f7bff91a
         super().__init__(name, step_size)
         self.signal = signal  # TODO make sure that signal is single column?
 
     def p(self, now: datetime) -> float:
-<<<<<<< HEAD
-        return self.time_series_api.actual(
-            now
-        )  # TODO TimeSeriesApi must be for a single region
-=======
         return self.signal.at(now)
->>>>>>> f7bff91a
 
 
 class ActorSim(mosaik_api.Simulator):
