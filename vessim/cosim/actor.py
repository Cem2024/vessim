from abc import ABC, abstractmethod
from datetime import datetime
from typing import Dict, List

import mosaik_api

from vessim.core import Api
from vessim.cosim.power_meter import PowerMeter


class Actor(ABC):
    """Abstract base class representing a power consumer or producer."""

    def __init__(self, name: str, step_size: int):
        self.name = name
        self.step_size = step_size

    @abstractmethod
    def p(self, now: datetime) -> float:
        """Return the power consumption/production of the actor."""

    def info(self, now: datetime) -> Dict:
        """Return additional information about the state of the actor."""
        return {}

    def finalize(self) -> None:
        """Perform any finalization tasks for the consumer.

        This method can be overridden by subclasses to implement necessary
        finalization steps.
        """
        return


class ComputingSystem(Actor):
    """Model of the computing system.

    This model considers the power usage effectiveness (PUE) and power
    consumption of a list of power meters.

    Args:
        power_meters: list of PowerMeters that constitute the computing system's demand.
        pue: The power usage effectiveness of the system.
    """

    def __init__(
        self, name: str, step_size: int, power_meters: List[PowerMeter], pue: float = 1
    ):
        super().__init__(name, step_size)
        self.power_meters = power_meters
        self.pue = pue

    def p(self, now: datetime) -> float:
        return self.pue * sum(-pm.measure() for pm in self.power_meters)

    def info(self, now: datetime) -> Dict:
        return {pm.name: -pm.measure() for pm in self.power_meters}

    def finalize(self) -> None:
        for power_meter in self.power_meters:
            power_meter.finalize()


class Generator(Actor):

<<<<<<< HEAD
    def __init__(self, name: str, step_size: int, api: Api, api_params: Dict):
        super().__init__(name, step_size)
        self.api = api
        self.api_params = api_params

    def p(self, now: datetime) -> float:
        return self.api.actual(now, **self.api_params)
=======
    def __init__(self, name: str, step_size: int, time_series_api: TimeSeriesApi):
        super().__init__(name, step_size)
        self.time_series_api = time_series_api

    def p(self, now: datetime) -> float:
        return self.time_series_api.actual(now)
>>>>>>> dc5cc391


class ActorSim(mosaik_api.Simulator):
    META = {
        "type": "time-based",
        "models": {
            "Actor": {
                "public": True,
                "params": ["actor"],
                "attrs": ["p", "info"],
            },
        },
    }

    def __init__(self):
        super().__init__(self.META)
        self.eid = None
        self.step_size = None
        self.clock = None
        self.actor = None
        self.p = 0
        self.info = {}

    def init(self, sid, time_resolution=1., **sim_params):
        self.step_size = sim_params["step_size"]
        self.clock = sim_params["clock"]
        return self.meta

    def create(self, num, model, **model_params):
        assert num == 1, "Only one instance per simulation is supported"
        self.actor = model_params["actor"]
        self.eid = self.actor.name
        return [{"eid": self.eid, "type": model}]

    def step(self, time, inputs, max_advance):
        now = self.clock.to_datetime(time)
        self.p = self.actor.p(now)
        self.info = self.actor.info(now)
        return time + self.step_size

    def get_data(self, outputs):
        return {self.eid: {"p": self.p, "info": self.info}}<|MERGE_RESOLUTION|>--- conflicted
+++ resolved
@@ -63,22 +63,12 @@
 
 class Generator(Actor):
 
-<<<<<<< HEAD
-    def __init__(self, name: str, step_size: int, api: Api, api_params: Dict):
+    def __init__(self, name: str, step_size: int, api: Api):
         super().__init__(name, step_size)
-        self.api = api
-        self.api_params = api_params
+        self.api = api  # TODO make sure that api is single column?
 
     def p(self, now: datetime) -> float:
-        return self.api.actual(now, **self.api_params)
-=======
-    def __init__(self, name: str, step_size: int, time_series_api: TimeSeriesApi):
-        super().__init__(name, step_size)
-        self.time_series_api = time_series_api
-
-    def p(self, now: datetime) -> float:
-        return self.time_series_api.actual(now)
->>>>>>> dc5cc391
+        return self.api.actual(now)
 
 
 class ActorSim(mosaik_api.Simulator):
