"""Vessim Software-in-the-Loop (SiL) components.

This module is still experimental, the public API might change at any time.
"""

from __future__ import annotations

import multiprocessing
from queue import Empty as QueueEmpty
from collections import defaultdict
from datetime import datetime, timedelta
from threading import Thread
from time import sleep
from typing import Any, Optional, Callable, Iterable

import pandas as pd
import requests
import uvicorn
from fastapi import FastAPI
from loguru import logger
from requests.auth import HTTPBasicAuth

from vessim.controller import Controller
from vessim.signal import Signal
from vessim._util import DatetimeLike


def _iterate_queue(q: multiprocessing.Queue, timeout: Optional[float] = None) -> Iterable[Any]:
    blocking = timeout is not None
    while True:
        try:
            yield q.get(blocking, timeout)
        except QueueEmpty:
            break


class Broker:
    def __init__(self, queue_size: int = 0):
        # Note: Any objects put onto queues are automatically pickled and depickled when retrieved.
        self._outgoing_events_queue: Optional[multiprocessing.Queue] = multiprocessing.Queue(
            maxsize=queue_size
        )
        self._incoming_data_queue: Optional[multiprocessing.Queue] = multiprocessing.Queue(
            maxsize=queue_size
        )
        self._microgrid: Optional[Microgrid] = None
        self._actor_infos: Optional[dict] = None
        self._p_delta: Optional[float] = None

<<<<<<< HEAD
=======
    def get_microgrid(self) -> Microgrid:
        self._process_incoming_data()
        assert self._microgrid is not None
        return self._microgrid

>>>>>>> 8ea20352
    def get_actor(self, actor: str) -> dict:
        self._process_incoming_data()
        assert self._actor_infos is not None
        return self._actor_infos

    def get_p_delta(self) -> float:
        self._process_incoming_data()
        assert self._p_delta is not None
        return self._p_delta

    def set_event(self, category: str, value: Any) -> None:
        if self._outgoing_events_queue is not None:
            self._outgoing_events_queue.put(
                {
                    "category": category,
                    "time": datetime.now(),
                    "value": value,
                }
            )

    def _add_microgrid_data(self, time: datetime, data: dict) -> None:
        if self._incoming_data_queue is not None:
            self._incoming_data_queue.put((time, data))

    def _consume_events(self) -> Iterable[dict]:
        if self._outgoing_events_queue is not None:
            yield from _iterate_queue(self._outgoing_events_queue)

    # TODO-now note that this should really be run periodically
    def _process_incoming_data(self) -> None:
        if self._incoming_data_queue is not None:
            for time, data in _iterate_queue(self._incoming_data_queue):
                self._microgrid = data.pop("microgrid", self._microgrid)
                self._actor_infos = data.pop("actor_infos", self._actor_infos)
                self._p_delta = data.pop("p_delta", self._p_delta)

    def _finalize(self) -> None:
        assert self._outgoing_events_queue is not None
        self._outgoing_events_queue.close()
        self._outgoing_events_queue = None
        assert self._incoming_data_queue is not None
        self._incoming_data_queue.close()
        self._incoming_data_queue = None


class SilController(Controller):
    def __init__(
        self,
        api_routes: Callable,
        grid_signals: Optional[list[Signal]] = None,  # TODO temporary fix
        request_collectors: Optional[dict[str, Callable]] = None,
        api_host: str = "127.0.0.1",
        api_port: int = 8000,
        request_collector_interval: float = 1,
        step_size: Optional[int] = None,
        **kwargs,
    ):
        super().__init__(step_size=step_size)
        self.api_routes = api_routes
        self.grid_signals = grid_signals
        self.request_collectors = request_collectors if request_collectors is not None else {}
        self.api_host = api_host
        self.api_port = api_port
        self.request_collector_interval = request_collector_interval
        self.kwargs = kwargs
        self.broker = Broker()

<<<<<<< HEAD
    def start(self) -> None:
=======
        self.microgrid: Optional[Microgrid] = None

    def start(self, microgrid: Microgrid) -> None:
        self.microgrid = microgrid
        name = f"Vessim API for microgrid {id(self.microgrid)}"

>>>>>>> 8ea20352
        multiprocessing.Process(
            target=_serve_api,
            name=name,
            daemon=True,
            kwargs=dict(
                api_routes=self.api_routes,
                api_host=self.api_host,
                api_port=self.api_port,
                broker=self.broker,
                grid_signals=self.grid_signals,
            ),
        ).start()
        logger.info(f"Started SiL Controller API server process '{name}'")

        Thread(target=self._collect_set_requests_loop, daemon=True).start()

<<<<<<< HEAD
    def step(
        self, time: datetime, p_delta: float, actor_infos: dict, storage_state: Optional[dict]
    ) -> None:
        pipe = self.redis_db.pipeline()
        pipe.set("time", time.isoformat())
        pipe.set("p_delta", p_delta)
        pipe.set("actors", json.dumps(actor_infos))
        pipe.execute()
=======
    def step(self, time: datetime, p_delta: float, actor_infos: dict) -> None:
        assert self.microgrid is not None
        self.broker._add_microgrid_data(
            time,
            {
                "microgrid": self.microgrid,
                "actor_infos": actor_infos,
                "p_delta": p_delta,
            },
        )
>>>>>>> 8ea20352

    def finalize(self) -> None:
        self.broker._finalize()

    def _collect_set_requests_loop(self):
        while True:
<<<<<<< HEAD
            events = self.redis_db.lrange("set_events", start=0, end=-1)
            assert events is not None
            if len(events) > 0:  # type: ignore
                events = [pickle.loads(e) for e in events]  # type: ignore
                events_by_category = defaultdict(dict)
                for event in events:
                    events_by_category[event["category"]][event["time"]] = event["value"]
                for category, events in events_by_category.items():
                    self.request_collectors[category](
                        events=events_by_category[category],
                        kwargs=self.kwargs,
                    )
            self.redis_db.delete("set_events")
=======
            events_by_category = defaultdict(dict)
            for event in self.broker._consume_events():
                events_by_category[event["category"]][event["time"]] = event["value"]
            for category, events in events_by_category.items():
                self.request_collectors[category](
                    events=events_by_category[category],
                    microgrid=self.microgrid,
                    kwargs=self.kwargs,
                )
>>>>>>> 8ea20352
            sleep(self.request_collector_interval)


def _serve_api(
    api_routes: Callable,
    api_host: str,
    api_port: int,
    broker: Broker,
    grid_signals: dict[str, Signal],
):
    app = FastAPI()
    api_routes(app, broker, grid_signals)
    config = uvicorn.Config(app=app, host=api_host, port=api_port, access_log=False)
    server = uvicorn.Server(config=config)
    server.run()
    broker._finalize()


def get_latest_event(events: dict[datetime, Any]) -> Any:
    return events[max(events.keys())]


class WatttimeSignal(Signal):
    _URL = "https://api.watttime.org"

    def __init__(self, username: str, password: str):
        self.username = username
        self.password = password
        self.headers = {"Authorization": f"Bearer {self._login()}"}

    def at(
        self,
        dt: DatetimeLike,
        region: Optional[str] = None,
        signal_type: str = "co2_moer",
        **kwargs,
    ):
        if region is None:
            raise ValueError("Region needs to be specified.")
        dt = pd.to_datetime(dt)
        rsp = self._request(
            "/historical",
            params={
                "region": region,
                "start": (dt - timedelta(minutes=5)).isoformat(),
                "end": dt.isoformat(),
                "signal_type": signal_type,
            },
        )
        return rsp

    def _request(self, endpoint: str, params: dict):
        while True:
            rsp = requests.get(f"{self._URL}/v3{endpoint}", headers=self.headers, params=params)
            if rsp.status_code == 200:
                return rsp.json()["data"][0]["value"]
            if rsp.status_code == 400:
                return f"Error {rsp.status_code}: {rsp.json()}"
            elif rsp.status_code in [401, 403]:
                print("Renewing authorization with Watttime API.")
                self.headers["Authorization"] = f"Bearer {self._login()}"
            else:
                raise ValueError(f"Error {rsp.status_code}: {rsp}")

    def _login(self) -> str:
        # TODO reconnect if token is expired
        rsp = requests.get(f"{self._URL}/login", auth=HTTPBasicAuth(self.username, self.password))
        return rsp.json()["token"]<|MERGE_RESOLUTION|>--- conflicted
+++ resolved
@@ -20,7 +20,7 @@
 from loguru import logger
 from requests.auth import HTTPBasicAuth
 
-from vessim.controller import Controller
+from vessim.cosim import Controller, Microgrid
 from vessim.signal import Signal
 from vessim._util import DatetimeLike
 
@@ -47,14 +47,11 @@
         self._actor_infos: Optional[dict] = None
         self._p_delta: Optional[float] = None
 
-<<<<<<< HEAD
-=======
     def get_microgrid(self) -> Microgrid:
         self._process_incoming_data()
         assert self._microgrid is not None
         return self._microgrid
 
->>>>>>> 8ea20352
     def get_actor(self, actor: str) -> dict:
         self._process_incoming_data()
         assert self._actor_infos is not None
@@ -122,16 +119,12 @@
         self.kwargs = kwargs
         self.broker = Broker()
 
-<<<<<<< HEAD
-    def start(self) -> None:
-=======
         self.microgrid: Optional[Microgrid] = None
 
     def start(self, microgrid: Microgrid) -> None:
         self.microgrid = microgrid
         name = f"Vessim API for microgrid {id(self.microgrid)}"
 
->>>>>>> 8ea20352
         multiprocessing.Process(
             target=_serve_api,
             name=name,
@@ -148,16 +141,6 @@
 
         Thread(target=self._collect_set_requests_loop, daemon=True).start()
 
-<<<<<<< HEAD
-    def step(
-        self, time: datetime, p_delta: float, actor_infos: dict, storage_state: Optional[dict]
-    ) -> None:
-        pipe = self.redis_db.pipeline()
-        pipe.set("time", time.isoformat())
-        pipe.set("p_delta", p_delta)
-        pipe.set("actors", json.dumps(actor_infos))
-        pipe.execute()
-=======
     def step(self, time: datetime, p_delta: float, actor_infos: dict) -> None:
         assert self.microgrid is not None
         self.broker._add_microgrid_data(
@@ -168,28 +151,12 @@
                 "p_delta": p_delta,
             },
         )
->>>>>>> 8ea20352
 
     def finalize(self) -> None:
         self.broker._finalize()
 
     def _collect_set_requests_loop(self):
         while True:
-<<<<<<< HEAD
-            events = self.redis_db.lrange("set_events", start=0, end=-1)
-            assert events is not None
-            if len(events) > 0:  # type: ignore
-                events = [pickle.loads(e) for e in events]  # type: ignore
-                events_by_category = defaultdict(dict)
-                for event in events:
-                    events_by_category[event["category"]][event["time"]] = event["value"]
-                for category, events in events_by_category.items():
-                    self.request_collectors[category](
-                        events=events_by_category[category],
-                        kwargs=self.kwargs,
-                    )
-            self.redis_db.delete("set_events")
-=======
             events_by_category = defaultdict(dict)
             for event in self.broker._consume_events():
                 events_by_category[event["category"]][event["time"]] = event["value"]
@@ -199,7 +166,6 @@
                     microgrid=self.microgrid,
                     kwargs=self.kwargs,
                 )
->>>>>>> 8ea20352
             sleep(self.request_collector_interval)
 
 
