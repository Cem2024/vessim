import multiprocessing
import json
from time import sleep
from abc import abstractmethod
from datetime import datetime
from typing import Optional, Dict

import uvicorn  # type: ignore
from fastapi import FastAPI, HTTPException  # type: ignore
from pydantic import BaseModel  # type: ignore

from vessim.sil.redis_docker import RedisDocker


class ApiServer(multiprocessing.Process):
    """Process that runs a given FastAPI application with a uvicorn server.

    Args:
        app: FastAPI, the FastAPI application to run
        host: The host address, defaults to '127.0.0.1'.
        port: The port to run the FastAPI application, defaults to 8000.
    """

    def __init__(self, host: str = "127.0.0.1", port: int = 8000) -> None:
        super().__init__()
        self.host = host
        self.port = port
        self.startup_complete = multiprocessing.Value('b', False)

    def wait_for_startup_complete(self):
        """Waiting for completion of startup process.

        To ensure the server is operational for the simulation, the startup
        needs to complete before any requests can be made. Waits for the
        uvicorn server to finish startup.
        """
        while not self.startup_complete.value:
            sleep(1)

    @abstractmethod
    def _init_fastapi(self) -> FastAPI:
        pass

    def run(self):
        """Called with `multiprocessing.Process.start()`. Runs the uvicorn server."""
        app = self._init_fastapi()

        @app.on_event("startup")
        async def startup_event():
            self.startup_complete.value = True

        config = uvicorn.Config(
            app=self.app,
            host=self.host,
            port=self.port,
            access_log=False
        )
        server = uvicorn.Server(config=config)
        server.run()


class VessimApiServer(ApiServer):
    """Specialized ApiServer class for the Vessim API.

    Inherits from ApiServer class and extends it by adding specific attributes
    related to Vessim API and methods to initialize FastAPI application with
    specific routes.

    Args:
        host: The host address.
        port: The port to run the FastAPI application.
    """

    def __init__(self, host: str = "127.0.0.1", port: int = 8000) -> None:
<<<<<<< HEAD
        super().__init__(host, port)
        self.solar: Optional[float] = None
        self.ci: Optional[float] = None
        self.battery_soc: Optional[float] = None

        self.battery_min_soc_log: Dict[str, float] = {}
        self.battery_grid_charge_log: Dict[str, float] = {}
        self.power_mode_log: Dict[str, Dict[str, str]] = {}
=======
        self.redis_docker = RedisDocker()
        app = self._init_fastapi()
        super().__init__(app, host, port)
>>>>>>> 8b5dcf05

    def _init_fastapi(self) -> FastAPI:
        """Initializes the FastAPI application.

        Returns:
            FastAPI: The initialized FastAPI application.
        """
        app = FastAPI()
        self._init_get_routes(app)
        self._init_put_routes(app)
        return app

    def _init_get_routes(self, app: FastAPI) -> None:
        """Initializes GET routes for a FastAPI.

        Args:
            app: The FastAPI app to add the GET routes to.
        """
        # /api/

        class SolarModel(BaseModel):
            solar: Optional[float]

        @app.get("/api/solar", response_model=SolarModel)
        async def get_solar() -> SolarModel:
            solar = self.redis_docker.redis.get("solar")
            if solar is not None:
                solar = float(solar)
            return SolarModel(
                solar=solar
            )

        class CiModel(BaseModel):
            ci: Optional[float]

        @app.get("/api/ci", response_model=CiModel)
        async def get_ci() -> CiModel:
            ci = self.redis_docker.redis.get("ci")
            if ci is not None:
                ci = float(ci)
            return CiModel(
                ci=ci
            )

        class BatterySocModel(BaseModel):
            battery_soc: Optional[float]

        @app.get("/api/battery-soc", response_model=BatterySocModel)
        async def get_battery_soc() -> BatterySocModel:
            battery_soc = self.redis_docker.redis.get("battery_soc")
            if battery_soc is not None:
                battery_soc = float(battery_soc)
            return BatterySocModel(
                battery_soc=battery_soc
            )

        # /sim/

        class CollectSetModel(BaseModel):
            battery_min_soc: Optional[Dict[str, float]]
            battery_grid_charge: Optional[Dict[str, float]]
            nodes_power_mode: Optional[Dict[str, Dict[str, str]]]

        @app.get("/sim/collect-set", response_model=CollectSetModel)
        async def get_collect_set() -> CollectSetModel:
            model = CollectSetModel(
                battery_min_soc=
                    self._deserialize_redis_hash("battery_min_soc_log"),
                battery_grid_charge=
                    self._deserialize_redis_hash("battery_grid_charge_log"),
                nodes_power_mode=
                    self._deserialize_redis_hash("power_mode_log")
            )
            self._delete_all_keys_in_hash("battery_min_soc_log")
            self._delete_all_keys_in_hash("battery_grid_charge_log")
            self._delete_all_keys_in_hash("power_mode_log")
            return model

    def _deserialize_redis_hash(self, hash_name):
        return {
            key.decode(): json.loads(value.decode())
            for key, value in self.redis_docker.redis.hgetall(hash_name).items()
        }

    def _delete_all_keys_in_hash(self, hash_name: str) -> None:
        keys = self.redis_docker.redis.hkeys(hash_name)
        for key in keys:
            self.redis_docker.redis.hdel(hash_name, key)

    def _init_put_routes(self, app: FastAPI) -> None:
        """Initialize PUT routes for the FastAPI application.

        Args:
            app: FastAPI application instance to which PUT routes are added.
        """
        # /api/

        class BatteryModel(BaseModel):
            min_soc: float
            grid_charge: float

        @app.put("/api/battery", response_model=BatteryModel)
        async def put_battery(battery: BatteryModel) -> BatteryModel:
            timestamp = datetime.now().isoformat()
            self.redis_docker.redis.hset(
                "battery_min_soc_log",
                str(timestamp),
                battery.min_soc
            )
            self.redis_docker.redis.hset(
                "battery_grid_charge_log",
                str(timestamp),
                battery.grid_charge
            )
            return battery

        class NodeModel(BaseModel):
            power_mode: str

        @app.put("/api/nodes/{item_id}", response_model=NodeModel)
        async def put_nodes(node: NodeModel, item_id: str) -> NodeModel:
            power_modes = ["power-saving", "normal", "high performance"]
            power_mode = node.power_mode
            if power_mode not in power_modes:
                raise HTTPException(
                    status_code=400,
                    detail=f"{power_mode} is not a valid power mode. "
                           f"Available power modes: {power_modes}"
            )
            timestamp = datetime.now().isoformat()
            self.redis_docker.redis.hset(
                "power_mode_log",
                str(timestamp),
                json.dumps({item_id: power_mode})
            )
            return node

        # /sim/

        class UpdateModel(BaseModel):
            solar: float
            ci: float
            battery_soc: float

        @app.put("/sim/update", response_model=UpdateModel)
        async def put_update(update: UpdateModel) -> UpdateModel:
            self.redis_docker.redis.set("solar", update.solar)
            self.redis_docker.redis.set("ci", update.ci)
            self.redis_docker.redis.set("battery_soc", update.battery_soc)
            return update
<|MERGE_RESOLUTION|>--- conflicted
+++ resolved
@@ -72,20 +72,9 @@
     """
 
     def __init__(self, host: str = "127.0.0.1", port: int = 8000) -> None:
-<<<<<<< HEAD
-        super().__init__(host, port)
-        self.solar: Optional[float] = None
-        self.ci: Optional[float] = None
-        self.battery_soc: Optional[float] = None
-
-        self.battery_min_soc_log: Dict[str, float] = {}
-        self.battery_grid_charge_log: Dict[str, float] = {}
-        self.power_mode_log: Dict[str, Dict[str, str]] = {}
-=======
         self.redis_docker = RedisDocker()
         app = self._init_fastapi()
         super().__init__(app, host, port)
->>>>>>> 8b5dcf05
 
     def _init_fastapi(self) -> FastAPI:
         """Initializes the FastAPI application.
