--- conflicted
+++ resolved
@@ -1,10 +1,6 @@
 """A simulator for carbon-aware applications and systems."""
 import vessim.cosim
-<<<<<<< HEAD
-import vessim.sil  # noqa: F401
-=======
 from vessim._signal import Signal, HistoricalSignal
->>>>>>> f7bff91a
 
 __all__ = [
     "Signal",
