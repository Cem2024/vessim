from abc import ABC, abstractmethod
<<<<<<< HEAD
from typing import Type, Optional
from simulator.power_meter import PowerMeter
=======
from typing import Type, Dict
>>>>>>> 8326224d

import mosaik_api

class Node:
    """Represents a physical or virtual computing node.

    This class keeps track of nodes and assigns unique IDs to each new instance. It also
    allows the setting of a power meter and power mode.

    Args:
        address: The network address of the node.
        power_meter: A power meter instance to monitor the power consumption of
            the node. Default is None.
        power_mode: The power mode of the node. Default is "high performance".

    Attributes:
        id: A unique ID assigned to each node. The ID is auto-incremented for
            each new node.
        address: The network address of the node.
        power_meter: A power meter instance to monitor the power consumption of the node.
        power_mode: The power mode of the node. Default is "high performance".
    """

    # keep track of ids
    id = 0

    def __init__(
        self,
        address: str,
        power_meter: Optional[PowerMeter] = None,
        power_mode: str = "high performance"
    ) -> None:
        Node.id += 1
        self.id = Node.id
        self.address = address
        self.power_meter = power_meter
        self.power_mode = power_mode

class VessimModel:

    @abstractmethod
    def step(self, time: int, inputs: dict) -> None:
        """Performs a simulation step on the model.

        Args:
            time: The current simulation time
            inputs: The inputs from other simulators
        """


class VessimSimulator(mosaik_api.Simulator, ABC):
    """Utility class for single-model simulators as supported by Vessim.

    Most use cases for simulators simply require setting all inputs attr values
    to model_instance attrs and then step the model_instance. This class takes
    care of all basic mosaik abstractions that are simple copy and paste tasks
    for each new simulator.

    Attributes:
        eid_prefix: The prefix to be used for entity IDs.
        model_class: The class of the model to be simulated.
        entities: A dictionary that maps entity IDs to their instances.
        time: The current simulation time.
        step_size: The simulation step size.
    """

    def __init__(self, meta, model_class: Type[VessimModel]):
        """Initialization of a basic simulator with given model.

        Args:
            meta: A dictionary that describes the simulator's metadata.
            model_class: The class of the model to be simulated. Model requires
                step() method with no args (must only utilize object
                attributes). Alternatively, the step() method of this class
                must be overwritten and implemented individually.
        """
        super().__init__(meta)
        self.eid_prefix = list(self.meta["models"])[0] + "_"  # type: ignore
        self.model_class = model_class
        self.entities: Dict[int, VessimModel] = {}
        self.time = 0

    def init(self, sid, time_resolution, eid_prefix=None):
        """Initialize Simulator and set `step_size` and `eid_prefix`."""
        if float(time_resolution) != 1.0:
            raise ValueError(
                f"{self.__class__.__name__} only supports time_resolution=1., "
                f"but {time_resolution} was set."
            )
        if eid_prefix is not None:
            self.eid_prefix = eid_prefix
        return self.meta

    def create(self, num, model, *args, **kwargs):
        """Create model instance and save it in `entities`."""
        next_eid = len(self.entities)
        entities = []
        for i in range(next_eid, next_eid + num):
            # Instantiate `model_class` specified in constructor and pass through args
            entity = self.model_class(*args, **kwargs)
            eid = self.eid_prefix + str(i)
            self.entities[eid] = entity
            entities.append({"eid": eid, "type": model})
        return entities

    def step(self, time, inputs, max_advance):
        """Set all `inputs` attr values to the `entity` attrs, then step the `entity`."""
        self.time = time

        input_mapping: Dict[VessimModel, Dict] = {}
        for eid, attrs in inputs.items():
            # We assume a single input per value -> take first item from dict
            inputs_ = {key: list(val_dict.values())[0] for key, val_dict in attrs.items()}
            input_mapping[eid] = inputs_

        for eid, entity in self.entities.items():
            entity.step(time, input_mapping.get(eid, {}))

        return self.next_step(time)

    @abstractmethod
    def next_step(self, time):
        """Return time of next simulation step (None for event-based)."""

    def get_data(self, outputs):
        """Return all requested data as attr from the `model_instance`."""
        data = {}
        model_name = list(self.meta["models"])[0]  # type: ignore
        for eid, attrs in outputs.items():
            model = self.entities[eid]
            data["time"] = self.time
            data[eid] = {}
            for attr in attrs:
                if attr not in self.meta["models"][model_name]["attrs"]:  # type: ignore
                    raise ValueError(f"Unknown output attribute: {attr}")
                if hasattr(model, attr):
                    data[eid][attr] = getattr(model, attr)
        return data<|MERGE_RESOLUTION|>--- conflicted
+++ resolved
@@ -1,10 +1,6 @@
 from abc import ABC, abstractmethod
-<<<<<<< HEAD
-from typing import Type, Optional
+from typing import Type, Optional, Dict
 from simulator.power_meter import PowerMeter
-=======
-from typing import Type, Dict
->>>>>>> 8326224d
 
 import mosaik_api
 
