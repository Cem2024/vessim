--- conflicted
+++ resolved
@@ -1,11 +1,7 @@
 """A simulator for carbon-aware applications and systems."""
 
 from datetime import datetime, timedelta
-<<<<<<< HEAD
-from typing import Union, List, Optional, Any
-=======
 from typing import Union, List, Optional, Any, Literal
->>>>>>> c8cb8685
 
 import pandas as pd
 
@@ -16,41 +12,6 @@
     """Simulates an API for time series data like solar irradiance or carbon intensity.
 
     Args:
-<<<<<<< HEAD
-        actual: The actual time-series data to be used. It should follow this
-            structure:
-            ------------------------------------------------------------------------
-            Timestamp (index)       Zone A  Zone B  Zone C
-
-            2020-01-01T00:00:00     100     800     700
-            2020-01-01T01:00:00     110     850     720
-            2020-01-01T02:00:00     105     820     710
-            2020-01-01T03:00:00     108     840     730
-            ------------------------------------------------------------------------
-            Note that while interpolation is possible when retrieving forecasts,
-            `frontfill` is always used on the actual data if no data is present at the
-            time. If you wish a different behavior, you have to change your actual data
-            beforehand (e.g by resampling into a different frequency).
-        forecast: An optional time-series dataset representing forecasted values.
-            - If `forecast` is not provided, predictions are derived from the
-            actual data.
-            - It's assumed that the forecasted data is supplied with a reference
-            timestamp, termed as "Request Timestamp."
-            - Correspondingly, each row in the forecasted data will also have an
-            associated "Forecast Timestamp" indicating the actual time of the
-            forecasted data. For example:
-            ------------------------------------------------------------------------
-            Request Timestamp     Forecast Timestamp    Zone A Zone B Zone C
-            (index1)              (index2)
-
-            2020-01-01T00:00:00   2020-01-01T00:05:00   115    850    710
-            ...
-            2020-01-01T00:00:00   2020-01-01T00:55:00   110    870 	  720
-            2020-01-01T00:00:00   2020-01-01T01:00:00   110    860 	  715
-            2020-01-01T01:00:00   2020-01-01T01:05:00   110    830    715
-            ...
-            ------------------------------------------------------------------------
-=======
         actual: The actual time-series data to be used. It should contain a datetime-like
             index marking the time, and each column should represent a different zone
             containing the data. The name of the zone is equal to the column name.
@@ -100,22 +61,16 @@
         >>> forecast.set_index(["req_time", "forecast_time"], inplace=True)
 
         >>> time_series = TimeSeriesApi(actual, forecast)
->>>>>>> c8cb8685
     """
 
     def __init__(
         self,
         actual: Union[pd.Series, pd.DataFrame],
         forecast: Optional[Union[pd.Series, pd.DataFrame]] = None,
-<<<<<<< HEAD
-    ):
-        actual.sort_index()
-=======
         fill_method: Literal["ffill", "bfill"] = "ffill",
     ):
         actual.index = pd.to_datetime(actual.index)
         actual.sort_index(inplace=True)
->>>>>>> c8cb8685
         if isinstance(actual, pd.Series):
             self._actual = actual.to_frame()
         elif isinstance(actual, pd.DataFrame):
@@ -124,15 +79,6 @@
             raise ValueError(f"Incompatible type {type(actual)} for 'actual'.")
 
         if isinstance(forecast, (pd.Series, pd.DataFrame)):
-<<<<<<< HEAD
-            forecast.sort_index()
-            if isinstance(forecast, pd.Series):
-                forecast = forecast.to_frame()
-        self._forecast = forecast
-
-    def zones(self) -> List:
-        """Returns a list of all available zones."""
-=======
             # Convert all indices (either one or two columns) to datetime
             if isinstance(forecast.index, pd.MultiIndex):
                 forecast_index: pd.MultiIndex = forecast.index
@@ -153,7 +99,6 @@
 
     def zones(self) -> List:
         """Returns a list of all zones, where actual data is available."""
->>>>>>> c8cb8685
         return list(self._actual.columns)
 
     def actual(self, dt: DatetimeLike, zone: Optional[str] = None) -> Any:
@@ -168,23 +113,6 @@
                 zone specified in the data. Defaults to None.
 
         Raises:
-<<<<<<< HEAD
-            ValueError: If there is no available data at apecified zone or time.
-        """
-        if zone is None:
-            if len(self.zones()) == 1:
-                zone = self.zones()[0]
-            else:
-                raise ValueError("Zone needs to be specified.")
-        try:
-            zone_actual = self._actual[zone]
-        except KeyError:
-            raise ValueError(f"Cannot retrieve actual data at zone '{zone}'.")
-        try:
-            return zone_actual.loc[self._actual.index.asof(dt)]
-        except KeyError:
-            raise ValueError(f"Cannot retrieve actual data at '{dt}' in zone '{zone}'.")
-=======
             ValueError: If there is no available data at specified zone or time.
         """
         data_at_time = self._get_actual_values_at_time(dt)
@@ -194,36 +122,25 @@
         if pd.isna(data_point):
             raise ValueError(f"Cannot retrieve actual data at '{dt}' in zone '{zone}'.")
         return data_point
->>>>>>> c8cb8685
 
     def forecast(
         self,
         start_time: DatetimeLike,
         end_time: DatetimeLike,
         zone: Optional[str] = None,
-<<<<<<< HEAD
-        frequency: Optional[Union[str, pd.DateOffset, timedelta]] = None,  # issue #140
-=======
         frequency: Optional[Union[str, pd.DateOffset, timedelta]] = None,
->>>>>>> c8cb8685
         resample_method: Optional[str] = None,
     ) -> pd.Series:
         """Retrieves of forecasted data points within window at a frequency.
 
         - If no forecast time-series data is provided, actual data is used.
         - Specified timestamps are always rounded down to the nearest existing.
-<<<<<<< HEAD
-        - If there is more than one zone present in the data, zone has to be specified.
-        - If frequency is not specified, all existing data in the window will be returned.
-        - For various resampling methods, the last actual value is used.
-=======
         - If frequency is not specified, all existing data in the window will be returned.
         - For various resampling methods, the actual value valid at start_time is used.
             So you have to make sure that there is a valid actual value.
         - If there is more than one zone present in the data, zone has to be specified.
             (Note that zone name must also appear in actual data for non-static forecast.)
         - The forecast does not include the value at `start_time` (see example).
->>>>>>> c8cb8685
 
         Args:
             start_time: Starting time of the window.
@@ -243,49 +160,6 @@
                 there is not enough data for frequency, without resample_method specified.
 
         Example:
-<<<<<<< HEAD
-            With actual data like this:
-            ------------------------------------------------------------------------
-            Timestamp (index)       Zone A
-
-            2020-01-01T00:00:00     4
-            2020-01-01T01:00:00     6
-            2020-01-01T02:00:00     2
-            2020-01-01T03:00:00     8
-            ------------------------------------------------------------------------
-            And forecast data like this:
-            ------------------------------------------------------------------------
-            Request Timestamp     Forecast Timestamp    Zone A
-            (index1)              (index2)
-
-            2020-01-01T00:00:00   2020-01-01T01:00:00   5
-            2020-01-01T00:00:00   2020-01-01T02:00:00   2
-            2020-01-01T00:00:00   2020-01-01T03:00:00   6
-            ------------------------------------------------------------------------
-            The call forecast_at(
-                start_time=pd.to_datetime("2020-01-01T00:00:00"),
-                end_time=pd.to_datetime("2020-01-01T02:00:00"),
-                frequency="30T",
-                resample_method="time",
-            )
-            would return the following:
-            ------------------------------------------------------------------------
-            Forecast Timestamp (index)  Zone A
-
-            2020-01-01T00:30:00         4.5
-            2020-01-01T01:00:00         5
-            2020-01-01T01:30:00         3.5
-            2020-01-01T02:00:00         2
-            ------------------------------------------------------------------------
-        """
-        if zone is None:
-            if len(self.zones()) == 1:
-                zone = self.zones()[0]
-            else:
-                raise ValueError("Zone needs to be specified.")
-
-        # Determine which data source to use
-=======
             >>> index = pd.date_range(
             ...    "2020-01-01T00:00:00", "2020-01-01T03:00:00", freq="1H"
             ... )
@@ -350,24 +224,10 @@
 
     def _get_forecast_data_source(self, start_time: DatetimeLike):
         """Returns dataframe used to derive forecast prediction."""
->>>>>>> c8cb8685
         data_src: pd.DataFrame
         if self._forecast is None:
             # Get all data points beginning at the nearest existing timestamp
             # lower than start time from actual data
-<<<<<<< HEAD
-            data_src = self._actual.loc[self._actual.index.asof(start_time):]
-        else:
-            # Get the nearest existing timestamp lower than start time from forecasts
-            first_index = self._forecast.index.get_level_values(0)
-            request_time = first_index[first_index <= start_time].max()
-
-            # Retrieve the actual value at the time and attach it to the front of the
-            # forecast data with the timestamp (for interpolation at a later stage)
-            actual_value = self._actual.loc[self._actual.index.asof(request_time)]
-            data_src = pd.concat(
-                [actual_value.to_frame().T, self._forecast.loc[request_time]]
-=======
             data_src = self._actual.loc[self._actual.index.asof(start_time) :]
         elif self._forecast.index.nlevels == 1:
             # Forecast data does not include request_timestamp
@@ -383,57 +243,11 @@
             actual_values = self._get_actual_values_at_time(start_time)
             data_src = pd.concat(
                 [actual_values, data_src.loc[(data_src.index > start_time)]]
->>>>>>> c8cb8685
             )
 
         if data_src.empty:
             raise ValueError(f"Cannot retrieve forecast data at '{start_time}'.")
 
-<<<<<<< HEAD
-        # Get data of specified zone and convert to pd.Series
-        try:
-            forecast: pd.Series = data_src[[zone]].squeeze()
-        except KeyError:
-            raise ValueError(f"Cannot retrieve forecast data for zone '{zone}'.")
-
-        # Resample the data to get the data to specified frequency
-        if frequency is not None:
-            frequency = pd.tseries.frequencies.to_offset(frequency)
-            if frequency is None:
-                raise ValueError(f"Frequency '{frequency}' invalid." )
-
-            # Add NaN values in the specified frequency
-            new_index = pd.date_range(start=start_time, end=end_time, freq=frequency)
-            combined_index = forecast.index.union(new_index).sort_values()
-            forecast = forecast.reindex(combined_index)
-
-            # Use specific resample method if specified to fill NaN values
-            if resample_method == "ffill":
-                forecast.ffill(inplace=True)
-            elif resample_method == "bfill":
-                forecast.bfill(inplace=True)
-            elif resample_method is not None:
-                forecast.interpolate(method=resample_method, inplace=True)  # type: ignore
-            elif forecast.isnull().values.any(): # type: ignore
-                # Check if there are NaN values if resample method is not specified
-                raise ValueError(
-                    f"Not enough data at frequency '{frequency}'. Specify resample_method"
-                )
-
-            # Get the data to the desired frequency after interpolation
-            return (
-                forecast.loc[
-                    (forecast.index >= start_time) & (forecast.index <= end_time)
-                ]
-                .asfreq(frequency)
-                .iloc[1:]
-            )
-
-        return forecast.loc[(forecast.index > start_time) & (forecast.index <= end_time)]
-
-    def next_update(self, dt: DatetimeLike) -> datetime:
-        """Returns the next time of when the trace will change.
-=======
         return data_src
 
     def _get_actual_values_at_time(self, dt: DatetimeLike) -> pd.DataFrame:
@@ -498,7 +312,6 @@
 
     def next_update(self, dt: DatetimeLike) -> datetime:
         """Returns the next time of when the actual trace will change.
->>>>>>> c8cb8685
 
         This method is being called in the time-based simulation model for Mosaik.
         """
