--- conflicted
+++ resolved
@@ -1,7 +1,8 @@
 from typing import Dict, List
 
-from examples.basic_example import SIM_START, STORAGE, DURATION, SOLAR_DATASET, CARBON_DATASET
-from vessim.core import TimeSeriesApi
+from examples.basic_example import SIM_START, STORAGE, DURATION, SOLAR_DATASET, \
+    CARBON_DATASET
+from vessim.core import HistoricalApi
 from vessim.cosim import ComputingSystem, Generator, Monitor, Controller, Microgrid, \
     Environment, DefaultStoragePolicy, MockPowerMeter
 
@@ -23,15 +24,14 @@
 def main(result_csv: str):
     environment = Environment(sim_start=SIM_START)
 
-    solar_api = TimeSeriesApi.from_dataset(
+    solar_api = HistoricalApi.from_dataset(
         SOLAR_DATASET,
         "./data",
         scale=0.4 * 0.5 * .17,
         start_time="2020-06-01 00:00:00",
-        use_forecast=False,
     )
 
-    carbon_api = TimeSeriesApi.from_dataset(CARBON_DATASET, "./data", use_forecast=False)
+    carbon_api = HistoricalApi.from_dataset(CARBON_DATASET, "./data")
 
     environment.add_grid_signal("carbon_intensity", carbon_api)
 
@@ -53,16 +53,7 @@
                 step_size=60,
                 power_meters=power_meters
             ),
-<<<<<<< HEAD
-            Generator(
-                name="solar",
-                step_size=60,
-                api=get_solar_time_series_api(),
-                zone="solar"
-            ),
-=======
-            Generator(name="solar", step_size=60, time_series_api=solar_api),
->>>>>>> dc5cc391
+            Generator(name="solar", step_size=60, api=solar_api),
         ],
         storage=STORAGE,
         storage_policy=POLICY,
