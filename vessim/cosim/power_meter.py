from abc import ABC, abstractmethod
from itertools import count
from typing import Optional


class PowerMeter(ABC):
<<<<<<< HEAD
    _ids = count(0)

=======
>>>>>>> 34e3b1b8
    def __init__(self, name: str):
        self.name = name

    @abstractmethod
    def measure(self) -> float:
        """Abstract method to measure and return the current node power demand."""

    def finalize(self) -> None:
        """Perform necessary finalization tasks of a node."""


class MockPowerMeter(PowerMeter):
<<<<<<< HEAD

    def __init__(self, p: float, name: Optional[str] = None):
        if name is None:
            name = f"MockPowerMeter-{next(self._ids)}"
=======
    def __init__(self, name: str, p: float):
>>>>>>> 34e3b1b8
        super().__init__(name)
        if p < 0:
            raise ValueError("p must not be less than 0")
        self._p = p

    def set_power(self, value):
        if value < 0:
            raise ValueError("p must not be less than 0")
        self._p = value

    def measure(self) -> float:
        return self._p<|MERGE_RESOLUTION|>--- conflicted
+++ resolved
@@ -4,11 +4,8 @@
 
 
 class PowerMeter(ABC):
-<<<<<<< HEAD
     _ids = count(0)
 
-=======
->>>>>>> 34e3b1b8
     def __init__(self, name: str):
         self.name = name
 
@@ -21,14 +18,10 @@
 
 
 class MockPowerMeter(PowerMeter):
-<<<<<<< HEAD
 
     def __init__(self, p: float, name: Optional[str] = None):
         if name is None:
             name = f"MockPowerMeter-{next(self._ids)}"
-=======
-    def __init__(self, name: str, p: float):
->>>>>>> 34e3b1b8
         super().__init__(name)
         if p < 0:
             raise ValueError("p must not be less than 0")
