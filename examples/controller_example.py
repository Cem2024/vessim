--- conflicted
+++ resolved
@@ -1,13 +1,6 @@
-<<<<<<< HEAD
 from __future__ import annotations
-from examples._data import load_carbon_data, load_solar_data
-from examples.basic_example import SIM_START, DURATION
-=======
-from typing import Dict, List
-
 from _data import load_carbon_data, load_solar_data
 from basic_example import SIM_START, DURATION
->>>>>>> 5c2b1d46
 from vessim import HistoricalSignal
 from vessim.cosim import (
     ComputingSystem,
