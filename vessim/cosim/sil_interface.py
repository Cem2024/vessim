from threading import Thread
from typing import List, Optional

from vessim.core.storage import Storage, DefaultStoragePolicy, StoragePolicy
from vessim.cosim._util import VessimSimulator, VessimModel, simplify_inputs
from vessim.sil.api_server import VessimApiServer
from vessim.sil.http_client import HTTPClient, HTTPClientError
from vessim.sil.node import Node
from vessim.sil.stoppable_thread import StoppableThread


class SilInterfaceSim(VessimSimulator):
    """Software-in-the-Loop (SiL) interface simulator that executes the model."""

    META = {
        "type": "time-based",
        "models": {
            "SilInterface": {
                "public": True,
                "any_inputs": True,
                "params": [
                    "nodes",
                    "storage",
                    "policy",
                    "collection_interval",
                    "api_host",
<<<<<<< HEAD
                    "api_port",
                ]
=======
                    "api_port"
                ],
                "any_inputs": True,
                "attrs": []
>>>>>>> 0ef2c7c5
            },
        },
    }

    def __init__(self) -> None:
        self.step_size = None
        super().__init__(self.META, _SilInterfaceModel)

    def init(self, sid, time_resolution, step_size, eid_prefix=None):
        self.step_size = step_size
        return super().init(sid, time_resolution, eid_prefix=eid_prefix)

    def finalize(self) -> None:
        """Stops the api server and the collector thread when the simulation finishes."""
        super().finalize()
        for model_instance in self.entities.values():
            model_instance.collector_thread.stop() # type: ignore
            model_instance.collector_thread.join() # type: ignore
            model_instance.api_server.terminate() # type: ignore
            model_instance.api_server.join() # type: ignore

    def next_step(self, time):
        return time + self.step_size


class _SilInterfaceModel(VessimModel):
    """Software-in-the-Loop interface to the energy system simulation.

    TODO this class is still very specific to our paper use case and does not
    generalize well to other scenarios.

    Args:
        nodes: List of vessim SiL nodes.
        storage: Storage used by the system.
        policy: The (dis)charging policy used to control the battery.
        nodes: List of physical or virtual computing nodes.
        collection_interval: Interval in which `/sim/collet-set` in fetched from
            the API server.
        api_host: Server address for the API.
        api_port: Server port for the API.
    """

    def __init__(
        self,
        nodes: List[Node],
        storage: Storage,
        collection_interval: float,
        policy: Optional[StoragePolicy] = None,
        api_host: str = "127.0.0.1",
        api_port: int = 8000
    ):
        self.nodes = nodes
        self.updated_nodes: List[Node] = []
        self.storage = storage
        self.policy = policy if policy is not None else DefaultStoragePolicy()
        self.p_cons = 0
        self.p_gen = 0
        self.p_grid = 0
        self.ci = 0

        # start server process
        self.api_server = VessimApiServer(api_host, api_port)
        self.api_server.start()
        self.api_server.wait_for_startup_complete()

        # init server values and wait for put request confirmation
        self.http_client = HTTPClient(f"http://{api_host}:{api_port}")
        self.http_client.put("/sim/update", {
            "solar": self.p_gen,
            "ci": self.ci,
            "battery_soc": self.storage.soc(),
        })

        self.collector_thread = StoppableThread(self._api_collector, collection_interval)
        self.collector_thread.start()

    def _api_collector(self):
        """Collects data from the API server.

        TODO implement user defined collection method. Current static
        collection method: most recent entry.
        """
        collection = self.http_client.get("/sim/collect-set")

        if collection["battery_min_soc"]:
            newest_key = max(collection["battery_min_soc"].keys())
            self.storage.min_soc = float(collection["battery_min_soc"][newest_key])

        if collection["battery_grid_charge"]:
            newest_key = max(collection["battery_grid_charge"].keys())
            self.policy.grid_power = float(collection["battery_grid_charge"][newest_key])

        if collection["nodes_power_mode"]:
            newest_key = max(collection["nodes_power_mode"].keys())
            nodes_power_mode = {
                int(k): v for k, v in collection['nodes_power_mode'][newest_key].items()
            }
            for node in self.nodes:
                if node.id in nodes_power_mode[node.id]:
                    node.power_mode = nodes_power_mode[node.id]
                    self.updated_nodes.append(node)

    def step(self, time: int, inputs: dict) -> None:
        inputs = simplify_inputs(inputs)
        self.p_cons = inputs["p_cons"]
        self.p_gen = inputs["p_gen"]
        self.ci = inputs["ci"]
        self.p_grid = inputs["p_grid"]

        # update values to the api server
        def update_api_server():
            try:
                self.http_client.put("/sim/update", {
                    "solar": self.p_gen,
                    "ci": self.ci,
                    "battery_soc": self.storage.soc(),
                })
            except HTTPClientError as e:
                print(e)
        # use thread to not slow down simulation
        api_server_update_thread = Thread(target=update_api_server)
        api_server_update_thread.start()

        # update power mode for the node remotely
        for node in self.updated_nodes:
            http_client = HTTPClient(f"{node.address}:{node.port}")

            def update_node_power_model():
                try:
                    http_client.put("/power_mode", {"power_mode": node.power_mode})
                except HTTPClientError as e:
                    print(e)
            # use thread to not slow down simulation
            node_update_thread = Thread(target=update_node_power_model)
            node_update_thread.start()
            self.updated_nodes.clear()

<|MERGE_RESOLUTION|>--- conflicted
+++ resolved
@@ -24,15 +24,10 @@
                     "policy",
                     "collection_interval",
                     "api_host",
-<<<<<<< HEAD
-                    "api_port",
-                ]
-=======
                     "api_port"
                 ],
                 "any_inputs": True,
                 "attrs": []
->>>>>>> 0ef2c7c5
             },
         },
     }
