"""Runs a simulation of a virtual energy system using Mosaik.

It is connecting various entities such as physical and cloud power meters,
carbon and solar controllers, and a virtual energy system model.
The simulation configuration is specified in sim_config,
while the arguments are specified in sim_args.
"""

import random
from abc import ABC, abstractmethod
from datetime import datetime, timedelta
from typing import Tuple, Dict

import mosaik
from mosaik.util import connect_many_to_one

<<<<<<< HEAD
from simulator.power_meter import (
    PhysicalPowerMeter,
    AwsPowerMeter,
    LinearPowerModel,
)
=======
from simulator.power_meter import PhysicalPowerMeter, AwsPowerMeter, LinearPowerModel
from simulator.simple_battery_model import SimpleBatteryModel
>>>>>>> a16f63a2

# Config file for parameters and settings specification.
sim_config = {
    "CSV": {
        "python": "mosaik_csv:CSV",
    },
    "Grid": {"python": "mosaik_pandapower.simulator:Pandapower"},
    "ComputingSystemSim": {
        "python": "simulator.computing_system:ComputingSystemSim",
    },
    "Collector": {
        "python": "simulator.collector:Collector",
    },
    "SolarController": {
        "python": "simulator.solar_controller:SolarController",
    },
    "CarbonController": {
        "python": "simulator.carbon_controller:CarbonController",
    },
    "VirtualEnergySystem": {
        "python": "simulator.virtual_energy_system:VirtualEnergySystem",
    },
}

# Arguments that customize and parameterize the simulation.
sim_args = {
    "START": "2014-01-01 00:00:00",
    "END": 300,  # 30 * 24 * 3600  # 10 days
    "GRID_FILE": "data/custom.json",  # "data/custom.json" 'data/demo_lv_grid.json'
    "SOLAR_DATA": "data/pv_10kw.csv",
    "CARBON_DATA": "data/ger_ci_testing.csv",
    "BATTERY_MIN_SOC": 0.6,
    "BATTERY_CAPACITY": 10 * 5 * 3600,  # 10Ah * 5V * 3600 := Ws
    "BATTERY_INITIAL_CHARGE_LEVEL": 0.7,
    "BATTERY_C_RATE": 0.2,
}


def main(simulation_args):
    """The main function for mosaik world creation.

    Creates a Mosaik world, sets up the simulation scenario using
    create_scenario_simple(), and runs the simulation for the specified duration

    Args:
        simulation_args: directory with necessary arguments for the mosaik
            simulation as can be seen above
    """
    random.seed(23)
    world = mosaik.World(sim_config)  # type: ignore
    create_scenario_simple(world, simulation_args)
    world.run(until=simulation_args["END"], print_progress=False, rt_factor=1)


def create_scenario_simple(world, simulation_args):
    """Sets up the simulation scenario.

    It creates and connects various entities,
    including the carbon and solar controllers, the virtual energy system model,
    and a 'Collector' entity to monitor the simulation.

    Args:
        world: holds all data required to specify and run scenario
        simulation_args: carbon sim from CSV dataset as specified in sim_config
    """
    # computing_system_sim = world.start('ComputingSystemSim')
    # aws_power_meter = AwsPowerMeter(instance_id="instance_id"
    # power_model=LinearPowerModel(p_static=30, p_max=150))
    # raspi_power_meter = PhysicalPowerMeter()
    # computing_system =
    # computing_system_sim.ComputingSystem(power_meters=[raspi_power_meter])

    # Carbon Sim from CSV dataset
    carbon_sim = world.start(
        "CSV",
        sim_start=simulation_args["START"],
        datafile=simulation_args["CARBON_DATA"],
    )
    carbon = carbon_sim.CarbonIntensity.create(1)[0]

    # Carbon Controller acts as a medium between carbon module and VES or
    # direct consumer since producer is only a CSV generator.
    carbon_controller = world.start("CarbonController")
    carbon_agent = carbon_controller.CarbonAgent()

    # Solar Sim from CSV dataset
    solar_sim = world.start(
        "CSV",
        sim_start=simulation_args["START"],
        datafile=simulation_args["SOLAR_DATA"],
    )
    solar = solar_sim.PV.create(1)[0]

    # Solar Controller acts as medium between solar module and VES or consumer,
    # as the producer only generates CSV data.
    solar_controller = world.start("SolarController")
    solar_agent = solar_controller.SolarAgent()

<<<<<<< HEAD
    # VES Sim
    virtual_energy_system_sim = world.start("VirtualEnergySystem")
    virtual_energy_system = virtual_energy_system_sim.VirtualEnergySystemModel(
        battery_capacity=simulation_args["BATTERY_CAPACITY"],
        battery_soc=simulation_args["BATTERY_INITIAL_CHARGE_LEVEL"]
        * simulation_args["BATTERY_CAPACITY"],
        battery_min_soc=simulation_args["BATTERY_MIN_SOC"],
        battery_c_rate=simulation_args["BATTERY_C_RATE"],
    )
=======
    # VES Sim & Battery Sim
    simple_battery = SimpleBatteryModel(
            capacity=BATTERY_CAPACITY,
            charge_level=BATTERY_INITIAL_CHARGE_LEVEL,
            min_soc=BATTERY_MIN_SOC,
            c_rate=BATTERY_C_RATE
    )
    virtual_energy_system_sim = world.start('VirtualEnergySystem')
    virtual_energy_system = virtual_energy_system_sim.VirtualEnergySystemModel(battery=simple_battery)
>>>>>>> a16f63a2

    # gridsim = world.start('Grid', step_size=60)
    # buses = filter(lambda e: e.type == 'PQBus', grid)
    # buses = {b.eid.split('-')[1]: b for b in buses}
    # world.connect(consumer, buses["node_a1"], ('P_out', 'P'))
    # world.connect(pvs[0], [e for e in grid if 'node' in e.eid][0], 'P')
    # nodes = [e for e in grid if e.type in ('RefBus, PQBus')]
    # load = [e for e in grid if e.eid == "0-load"][0]
    # ext_grid = [e for e in grid if e.type == "Ext_grid"][0]
    # lines = [e for e in grid if e.type == "Line"]

    collector = world.start("Collector")
    monitor = collector.Monitor()

    # Connect entities
    # world.connect(computing_system, monitor, 'p_cons')

    ## Carbon -> CarbonAgent -> VES
    world.connect(carbon, carbon_agent, ("Carbon Intensity", "ci"))
    world.connect(carbon_agent, virtual_energy_system, "ci")

    ## Solar -> SolarAgent -> VES
    world.connect(solar, solar_agent, ("P", "solar"))
    world.connect(solar_agent, virtual_energy_system, "solar")

    ## computing_system -> VES
<<<<<<< HEAD
    # world.connect(
    #   computing_system, virtual_energy_system, (
    #       'p_con', 'consumption'
    #   )
    # )

    world.connect(
        virtual_energy_system,
        monitor,
        "consumption",
        "battery_min_soc",
        "battery_soc",
        "solar",
        "ci",
    )
=======
    #world.connect(computing_system, virtual_energy_system, ('p_con', 'consumption'))

    #world.connect(virtual_energy_system, monitor,
    #            'consumption',
    #            'solar',
    #            'ci',
    #)
>>>>>>> a16f63a2

    # world.connect(load, monitor, 'p_mw')
    # world.connect(ext_grid, monitor, 'p_mw')
    # mosaik.util.connect_many_to_one(world, lines, monitor, 'loading_percent')


if __name__ == "__main__":
    main(sim_args)<|MERGE_RESOLUTION|>--- conflicted
+++ resolved
@@ -14,16 +14,13 @@
 import mosaik
 from mosaik.util import connect_many_to_one
 
-<<<<<<< HEAD
+
 from simulator.power_meter import (
     PhysicalPowerMeter,
     AwsPowerMeter,
     LinearPowerModel,
 )
-=======
-from simulator.power_meter import PhysicalPowerMeter, AwsPowerMeter, LinearPowerModel
 from simulator.simple_battery_model import SimpleBatteryModel
->>>>>>> a16f63a2
 
 # Config file for parameters and settings specification.
 sim_config = {
@@ -122,27 +119,16 @@
     solar_controller = world.start("SolarController")
     solar_agent = solar_controller.SolarAgent()
 
-<<<<<<< HEAD
-    # VES Sim
-    virtual_energy_system_sim = world.start("VirtualEnergySystem")
-    virtual_energy_system = virtual_energy_system_sim.VirtualEnergySystemModel(
-        battery_capacity=simulation_args["BATTERY_CAPACITY"],
-        battery_soc=simulation_args["BATTERY_INITIAL_CHARGE_LEVEL"]
-        * simulation_args["BATTERY_CAPACITY"],
-        battery_min_soc=simulation_args["BATTERY_MIN_SOC"],
-        battery_c_rate=simulation_args["BATTERY_C_RATE"],
-    )
-=======
     # VES Sim & Battery Sim
     simple_battery = SimpleBatteryModel(
-            capacity=BATTERY_CAPACITY,
-            charge_level=BATTERY_INITIAL_CHARGE_LEVEL,
-            min_soc=BATTERY_MIN_SOC,
-            c_rate=BATTERY_C_RATE
+        capacity=simulation_args["BATTERY_CAPACITY"],
+        charge_level=simulation_args["BATTERY_INITIAL_CHARGE_LEVEL"]
+        * simulation_args["BATTERY_CAPACITY"],
+        min_soc=simulation_args["BATTERY_MIN_SOC"],
+        c_rate=simulation_args["BATTERY_C_RATE"],
     )
     virtual_energy_system_sim = world.start('VirtualEnergySystem')
     virtual_energy_system = virtual_energy_system_sim.VirtualEnergySystemModel(battery=simple_battery)
->>>>>>> a16f63a2
 
     # gridsim = world.start('Grid', step_size=60)
     # buses = filter(lambda e: e.type == 'PQBus', grid)
@@ -169,7 +155,6 @@
     world.connect(solar_agent, virtual_energy_system, "solar")
 
     ## computing_system -> VES
-<<<<<<< HEAD
     # world.connect(
     #   computing_system, virtual_energy_system, (
     #       'p_con', 'consumption'
@@ -185,15 +170,6 @@
         "solar",
         "ci",
     )
-=======
-    #world.connect(computing_system, virtual_energy_system, ('p_con', 'consumption'))
-
-    #world.connect(virtual_energy_system, monitor,
-    #            'consumption',
-    #            'solar',
-    #            'ci',
-    #)
->>>>>>> a16f63a2
 
     # world.connect(load, monitor, 'p_mw')
     # world.connect(ext_grid, monitor, 'p_mw')
