from __future__ import annotations

from abc import ABC, abstractmethod
from collections import defaultdict
from datetime import datetime
<<<<<<< HEAD
from pathlib import Path
from csv import DictWriter
=======
from itertools import count
from collections.abc import Iterator
>>>>>>> 34973957
from typing import Any, MutableMapping, Optional, Callable, TYPE_CHECKING

import mosaik_api_v3  # type: ignore
import pandas as pd

from vessim.signal import Signal

if TYPE_CHECKING:
    from vessim.cosim import Microgrid


class Controller(ABC):
    _counters: dict[type[Controller], Iterator[int]] = {}

    def __init_subclass__(cls, **kwargs) -> None:
        """Initializes the subclass and sets up a counter for naming."""
        super().__init_subclass__(**kwargs)
        cls._counters[cls] = count()

    def __init__(self, step_size: Optional[int] = None) -> None:
        cls = self.__class__
        self.name: str = f"{cls.__name__}-{next(cls._counters[cls])}"
        self.step_size = step_size
        self.set_parameters: dict[str, Any] = {}

    def start(self, microgrid: Microgrid) -> None:
        """Function to be executed before simulation is started. Can be overridden."""
        pass

    @abstractmethod
    def step(self, time: datetime, p_delta: float, e_delta: float, state: dict) -> None:
        """Performs a simulation step.

        Args:
            time: Current datetime.
            p_delta: Power delta in W based on the consumption and production of all actors.
            e_delta: Total energy in Ws that has been drawn from/ fed to the utility grid
                in the previous time step.
            state: Contains the last state dictionaries by all actors, the policy, and the storage
                in the microgrid. The state dictionary is defined by the microgrid components and
                can contain any information about their custom defined state.
                The keys are the actor names, `policy`, and `storage` respectively.
        """

    def finalize(self) -> None:
        """Function to be executed after simulation has ended. Can be overridden for clean-up."""
        pass


class Monitor(Controller):
    def __init__(
        self,
        step_size: Optional[int] = None,
        outfile: Optional[str | Path] = None,
        grid_signals: Optional[dict[str, Signal]] = None,
    ):
        super().__init__(step_size=step_size)
        self.outpath: Optional[Path] = None
        if outfile:
            self.outpath = Path(outfile).expanduser()
        self._fieldnames: Optional[list] = None

        self.monitor_log: dict[datetime, dict] = defaultdict(dict)
        self.custom_monitor_fns: list[Callable] = []

        if grid_signals is not None:
            for signal_name, signal_api in grid_signals.items():

                def fn(time):
                    return {signal_name: signal_api.now(time)}

                self.add_monitor_fn(fn)

    def add_monitor_fn(self, fn: Callable[[float], dict[str, Any]]):
        self.custom_monitor_fns.append(fn)

    def step(self, time: datetime, p_delta: float, e_delta: float, state: dict) -> None:
        log_entry = dict(
            p_delta=p_delta,
            e_delta=e_delta,
        )
        log_entry.update(state)
        for monitor_fn in self.custom_monitor_fns:
            log_entry.update(monitor_fn(time))
        self.monitor_log[time] = log_entry

        if self.outpath:
            if not self._fieldnames:
                log_dict = _flatten_dict(log_entry)
                self._fieldnames = list(log_dict.keys())
                self._fieldnames.insert(0, "time")
                log_dict["time"] = time
                with self.outpath.open("w") as csvfile:
                    writer = DictWriter(csvfile, fieldnames=self._fieldnames)
                    writer.writeheader()
                    writer.writerow(log_dict)
            else:
                with self.outpath.open('a', newline='') as csvfile:
                    writer = DictWriter(csvfile, fieldnames=self._fieldnames)
                    log_dict = _flatten_dict(log_entry)
                    log_dict["time"] = time
                    writer.writerow(log_dict)

    def to_csv(self, out_path: str):
        df = pd.DataFrame({k: _flatten_dict(v) for k, v in self.monitor_log.items()}).T
        df.to_csv(out_path)


def _flatten_dict(d: MutableMapping, parent_key: str = "") -> MutableMapping:
    items: list[tuple[str, Any]] = []
    for k, v in d.items():
        new_key = parent_key + "." + k if parent_key else k
        if isinstance(v, MutableMapping):
            items.extend(_flatten_dict(v, str(new_key)).items())
        else:
            items.append((new_key, v))
    return dict(items)


class _ControllerSim(mosaik_api_v3.Simulator):
    META = {
        "type": "time-based",
        "models": {
            "Controller": {
                "public": True,
                "any_inputs": True,
                "params": ["controller"],
                "attrs": ["set_parameters"],
            },
        },
    }

    def __init__(self):
        super().__init__(self.META)
        self.eid = "Controller"
        self.step_size = None
        self.clock = None
        self.controller = None
        self.e = 0.0

    def init(self, sid, time_resolution=1.0, **sim_params):
        self.step_size = sim_params["step_size"]
        self.clock = sim_params["clock"]
        return self.meta

    def create(self, num, model, **model_params):
        assert num == 1, "Only one instance per simulation is supported"
        self.controller = model_params["controller"]
        return [{"eid": self.eid, "type": model}]

    def step(self, time, inputs, max_advance):
        assert self.controller is not None
        assert self.clock is not None
        assert self.step_size is not None
        now = self.clock.to_datetime(time)
        self.controller.step(now, *self._parse_controller_inputs(inputs[self.eid]))
        self.set_parameters = self.controller.set_parameters.copy()
        self.controller.set_parameters = {}
        return time + self.step_size

    def get_data(self, outputs):
        return {self.eid: {"set_parameters": self.set_parameters}}

    def finalize(self) -> None:
        """Stops the api server and the collector thread when the simulation finishes."""
        assert self.controller is not None
        self.controller.finalize()

    def _parse_controller_inputs(
        self, inputs: dict[str, dict[str, Any]]
    ) -> tuple[float, float, dict]:
        p_delta = _get_val(inputs, "p_delta")
        last_e = self.e
        self.e = _get_val(inputs, "e")
        actor_keys = [k for k in inputs.keys() if k.startswith("actor")]
        actors: defaultdict[str, Any] = defaultdict(dict)
        for k in actor_keys:
            _, actor_name = k.split(".")
            actors[actor_name] = _get_val(inputs, k)
        state = dict(actors)
        state.update(_get_val(inputs, "state"))
        return p_delta, self.e - last_e, state


def _get_val(inputs: dict, key: str) -> Any:
    return list(inputs[key].values())[0]<|MERGE_RESOLUTION|>--- conflicted
+++ resolved
@@ -3,13 +3,10 @@
 from abc import ABC, abstractmethod
 from collections import defaultdict
 from datetime import datetime
-<<<<<<< HEAD
 from pathlib import Path
 from csv import DictWriter
-=======
 from itertools import count
 from collections.abc import Iterator
->>>>>>> 34973957
 from typing import Any, MutableMapping, Optional, Callable, TYPE_CHECKING
 
 import mosaik_api_v3  # type: ignore
